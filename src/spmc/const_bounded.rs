//! This module provides a single-producer multi-consumer queue.
//!
//! It is implemented as a const bounded ring buffer.
//! It is optimized for the work-stealing model.
#![allow(
    clippy::cast_possible_truncation,
    reason = "LongNumber should be synonymous to usize"
)]
use crate::hints::unlikely;
use crate::light_arc::LightArc;
use crate::number_types::{
    CachePaddedLongAtomic, LongAtomic, LongNumber, NotCachePaddedLongAtomic,
};
<<<<<<< HEAD
use crate::batch_receiver::{BatchReceiver, LockFreeBatchReceiver};
=======
use crate::batch_receiver::BatchReceiver;
>>>>>>> 3d1427ac
use std::marker::PhantomData;
use std::mem::{needs_drop, MaybeUninit};
use std::ops::Deref;
use std::sync::atomic::Ordering::{Acquire, Relaxed, Release};
use std::{mem, ptr, slice};
use crate::{LockFreePopErr, LockFreePushErr, LockFreePushManyErr};
<<<<<<< HEAD
use crate::suspicious_orders::SUSPICIOUS_RELAXED_ACQUIRE;
=======

>>>>>>> 3d1427ac
// Don't care about ABA because we can count that 16-bit and 32-bit processors never
// insert + read (2 ^ 16) - 1 or (2 ^ 32) - 1 values while some consumer is preempted.
// For 32-bit:
// If we guess, it always puts and gets 10 values by time and does it in
// 20 nanoseconds (it becomes slower by adding new threads), then the thread needs to be preempted
// for 8.5 seconds while the other thread only works with this queue.
// For 16-bit:
// We guess it never has so much concurrency.
// For 64-bit it is unrealistic to have the ABA problem.

// Reads from the head, writes to the tail.

/// The single-producer, single-consumer ring-based _const bounded_ queue.
///
/// It is safe to use when and only when only one thread is writing to the queue at the same time.
///
/// You can call `producer_` methods for the producer and `consumer_` methods for the consumers.
///
/// It accepts the atomic wrapper as a generic parameter.
/// It allows using cache-padded atomics or not.
/// You should create type aliases not to write this large type name.
///
/// # Using directly the [`SPMCBoundedQueue`] vs. using [`new_bounded`] or [`new_cache_padded_bounded`].
///
/// Functions [`new_bounded`] and [`new_cache_padded_bounded`] allocate the
/// [`SPMCUnboundedQueue`](crate::spmc::SPMCUnboundedQueue) on the heap in [`LightArc`]
/// and provide separate producer and consumer.
/// It hurts the performance if you don't need to allocate the queue separately but improves 
/// the readability when you need to separate producer and consumer logic and share them.
///
/// It doesn't implement the [`Producer`] and [`Consumer`] traits because all producer methods
/// are unsafe (can be called only by one thread).
#[repr(C)]
pub struct SPMCBoundedQueue<
    T,
    const CAPACITY: usize,
    AtomicWrapper: Deref<Target = LongAtomic> + Default = NotCachePaddedLongAtomic,
> {
    tail: AtomicWrapper,
    head: AtomicWrapper,
    buffer: [MaybeUninit<T>; CAPACITY],
}

impl<T, const CAPACITY: usize, AtomicWrapper: Deref<Target = LongAtomic> + Default>
    SPMCBoundedQueue<T, CAPACITY, AtomicWrapper>
{
    /// Indicates how many elements we are taking from the local queue.
    ///
    /// This is one less than the number of values pushed to the global
    /// queue (or any other `SyncBatchReceiver`) as we are also inserting the `value` argument.
    const NUM_VALUES_TAKEN: LongNumber = CAPACITY as LongNumber / 2;

    /// Creates a new [`SPMCBoundedQueue`].
    pub fn new() -> Self {
        debug_assert!(size_of::<MaybeUninit<T>>() == size_of::<T>()); // Assume that we can just cast it

        Self {
            buffer: [const { MaybeUninit::uninit() }; CAPACITY],
            tail: AtomicWrapper::default(),
            head: AtomicWrapper::default(),
        }
    }

    /// Returns the capacity of the queue.
    #[inline]
    pub fn capacity(&self) -> usize {
        CAPACITY
    }

    /// Returns a pointer to the buffer.
    fn buffer_thin_ptr(&self) -> *const MaybeUninit<T> {
        (&raw const self.buffer) as *const _
    }

    /// Returns a mutable pointer to the buffer.
    fn buffer_mut_thin_ptr(&self) -> *mut MaybeUninit<T> {
        (&raw const self.buffer).cast_mut() as *mut _
    }

    /// Returns the number of elements in the queue.
    #[inline]
    fn len(head: LongNumber, tail: LongNumber) -> usize {
        tail.wrapping_sub(head) as usize
    }
}

// Producer
impl<T, const CAPACITY: usize, AtomicWrapper: Deref<Target = LongAtomic> + Default>
    SPMCBoundedQueue<T, CAPACITY, AtomicWrapper>
{
    /// Pushes a slice into the queue. Returns a new tail (not index).
    fn copy_slice(buffer_ptr: *mut T, start_tail: LongNumber, slice: &[T]) -> LongNumber {
        let tail_idx = start_tail as usize % CAPACITY;

        if tail_idx + slice.len() <= CAPACITY {
            unsafe {
                ptr::copy_nonoverlapping(slice.as_ptr(), buffer_ptr.add(tail_idx), slice.len());
            };
        } else {
            let right = CAPACITY - tail_idx;

            unsafe {
                ptr::copy_nonoverlapping(slice.as_ptr(), buffer_ptr.add(tail_idx), right);
                ptr::copy_nonoverlapping(
                    slice.as_ptr().add(right),
                    buffer_ptr,
                    slice.len() - right,
                );
            }
        }

        start_tail.wrapping_add(slice.len() as LongNumber)
    }

    /// Return the number of elements in the queue.
    ///
    /// # Safety
    ///
    /// It should be called only by the producer.
    #[inline]
    pub unsafe fn producer_len(&self) -> usize {
<<<<<<< HEAD
        let tail = unsafe { self.tail.unsync_load() }; // only the producer can change tail
        let head = self.head.load(SUSPICIOUS_RELAXED_ACQUIRE);
=======
        let head = self.head.load(Relaxed);
        let tail = unsafe { self.tail.unsync_load() }; // only the producer can change tail
>>>>>>> 3d1427ac

        Self::len(head, tail)
    }

    /// Pops a value from the queue.
    /// Returns `None` if the queue is empty.
    ///
    /// # Safety
    ///
    /// It should be called only by the producer.
    #[inline]
    pub unsafe fn producer_pop(&self) -> Option<T> {
<<<<<<< HEAD
        let tail = unsafe { self.tail.unsync_load() }; // only the producer can change tail
        let mut head = self.head.load(SUSPICIOUS_RELAXED_ACQUIRE);
=======
        let mut head = self.head.load(Acquire);
        let tail = unsafe { self.tail.unsync_load() }; // only the producer can change tail
>>>>>>> 3d1427ac

        loop {
            if unlikely(head == tail) {
                return None;
            }

            match self
                .head
                .compare_exchange_weak(head, head.wrapping_add(1), Release, Relaxed)
            {
                Ok(_) => {
                    // We are the only producer,
                    // so we can don't worry about someone overwriting the value before we read it
                    return Some(unsafe {
                        self.buffer_thin_ptr()
                            .add(head as usize % CAPACITY)
                            .read()
                            .assume_init()
                    });
                }
                Err(new_head) => {
                    head = new_head;
                }
            }
        }
    }

    /// Pops many values from the queue.
    /// Returns the number of values popped.
    ///
    /// # Safety
    ///
    /// It should be called only by the producer.
    #[inline]
    pub unsafe fn producer_pop_many(&self, dst: &mut [MaybeUninit<T>]) -> usize {
<<<<<<< HEAD
        let tail = unsafe { self.tail.unsync_load() }; // only the producer can change tail
        let mut head = self.head.load(SUSPICIOUS_RELAXED_ACQUIRE);
=======
        let mut head = self.head.load(Acquire);
        let tail = unsafe { self.tail.unsync_load() }; // only the producer can change tail
>>>>>>> 3d1427ac

        loop {
            let available = Self::len(head, tail);
            let n = dst.len().min(available);

            if n == 0 {
                return 0;
            }

            debug_assert!(n <= CAPACITY, "Bug occurred, please report it.");

            match self.head.compare_exchange_weak(
                head,
                head.wrapping_add(n as LongNumber),
                Release,
                Relaxed,
            ) {
                Ok(_) => {
                    // We are the only producer,
                    // so we can don't worry about someone overwriting the value before we read it.

                    let dst_ptr = dst.as_mut_ptr();
                    let head_idx = head as usize % CAPACITY;
                    let right = CAPACITY - head_idx;

                    if n <= right {
                        // No wraparound, copy in one shot
                        unsafe {
                            ptr::copy_nonoverlapping(
                                self.buffer_thin_ptr().add(head_idx),
                                dst_ptr,
                                n,
                            );
                        }
                    } else {
                        unsafe {
                            // Wraparound: copy right half then left half
                            ptr::copy_nonoverlapping(
                                self.buffer_thin_ptr().add(head_idx),
                                dst_ptr,
                                right,
                            );
                            ptr::copy_nonoverlapping(
                                self.buffer_thin_ptr(),
                                dst_ptr.add(right),
                                n - right,
                            );
                        }
                    }

                    return n;
                }
                Err(new_head) => {
                    head = new_head;
                }
            }
        }
    }

    /// Pushes a value to the queue.
    ///
    /// # Safety
    ///
    /// It should be called only by the producer, and the queue should not be full.
    #[inline(always)]
    pub unsafe fn push_unchecked(&self, value: T, tail: LongNumber) {
        unsafe {
            self.buffer_mut_thin_ptr()
                .add(tail as usize % CAPACITY)
                .write(MaybeUninit::new(value));
        }

        self.tail.store(tail.wrapping_add(1), Release);
    }

    /// Likely moves a half of the queue and one value to the [`BatchReceiver`].
    #[inline(never)]
    #[cold]
    fn handle_overflow_one<BR: BatchReceiver<T>>(
        &self,
        tail: LongNumber,
        mut head: LongNumber,
        br: &BR,
        value: T,
    ) {
        debug_assert!(tail == head.wrapping_add(CAPACITY as LongNumber) && tail > head);

        loop {
            let head_idx = head as usize % CAPACITY;

            let (right, left): (&[MaybeUninit<T>], &[MaybeUninit<T>]) = if head_idx < Self::NUM_VALUES_TAKEN as usize {
                // we can return only the right half of the queue
                (
                    &self.buffer[head_idx..head_idx + Self::NUM_VALUES_TAKEN as usize],
                    &[],
                )
            } else {
                let left_part_len = head_idx - Self::NUM_VALUES_TAKEN as usize;

                (&self.buffer[head_idx..], &self.buffer[..left_part_len])
            };

            // We haven't read the value yet, so we can use `compare_exchange_weak`.
            //If it fails, we calculate two slices and try again; it is not a performance issue.
            let res = self.head.compare_exchange_weak(
                head,
                head.wrapping_add(Self::NUM_VALUES_TAKEN),
                Release,
                Relaxed,
            );

            match res {
                Ok(_) => {}
                Err(new_head) => {
                    head = new_head;

                    if Self::len(head, tail) < Self::NUM_VALUES_TAKEN as usize {
                        // Another thread concurrently
                        // stole from the queue.
                        // Because we are the one producer,
                        // we can just insert the value (it can't become full before we return).

                        unsafe { self.push_unchecked(value, tail) };

                        return;
                    }

                    continue;
                }
            }

            unsafe {
                br.push_many_and_one(
                    mem::transmute::<_, &[T]>(left),
                    mem::transmute::<_, &[T]>(right),
                    value
                );
            }

            return;
        }
    }

    /// Likely moves a half of the queue and many values to the [`BatchReceiver`].
    #[inline(never)]
    #[cold]
    fn handle_overflow_many<BR: BatchReceiver<T>>(
        &self,
        tail: LongNumber,
        mut head: LongNumber,
        br: &BR,
        slice: &[T],
    ) {
        debug_assert!(tail == head.wrapping_add(CAPACITY as LongNumber) && tail > head);

        loop {
            let head_idx = head as usize % CAPACITY;

            let (right, left): (&[MaybeUninit<T>], &[MaybeUninit<T>]) = if head_idx < Self::NUM_VALUES_TAKEN as usize {
                // we can return only the right half of the queue
                (
                    &self.buffer[head_idx..head_idx + Self::NUM_VALUES_TAKEN as usize],
                    &[],
                )
            } else {
                let left_part_len = head_idx - Self::NUM_VALUES_TAKEN as usize;

                (&self.buffer[head_idx..], &self.buffer[..left_part_len])
            };

            // We haven't read the value yet, so we can use `compare_exchange_weak`.
            //If it fails, we calculate two slices and try again; it is not a performance issue.
            let res = self.head.compare_exchange_weak(
                head,
                head.wrapping_add(Self::NUM_VALUES_TAKEN),
                Release,
                Relaxed,
            );

            match res {
                Ok(_) => {}
                Err(new_head) => {
                    head = new_head;

                    let len = Self::len(head, tail);

                    if (len < Self::NUM_VALUES_TAKEN as usize) && len + slice.len() <= CAPACITY {
                        // Another thread concurrently
                        // stole from the queue.
                        // Because we are the one producer,
                        // we can just insert the slice (it can't become full before we return).

                        let new_tail =
                            Self::copy_slice(self.buffer_mut_thin_ptr().cast(), tail, slice);
                        self.tail.store(new_tail, Release);

                        return;
                    }

                    continue;
                }
            }

            unsafe {
                br.push_many_and_slice(
                    mem::transmute::<_, &[T]>(left),
                    mem::transmute::<_, &[T]>(right),
                    slice
                );
            }

            return;
        }
    }

    /// Pushes a value to the queue or to the [`BatchReceiver`].
    ///
    /// # Safety
    ///
    /// It should be called only by the producer.
    #[inline]
    pub unsafe fn producer_push<BR: BatchReceiver<T>>(
        &self,
        value: T,
        batch_receiver: &BR,
    ) {
<<<<<<< HEAD
        let tail = unsafe { self.tail.unsync_load() }; // only the producer can change tail
        let head = self.head.load(SUSPICIOUS_RELAXED_ACQUIRE);
=======
        let head = self.head.load(Acquire);
        let tail = unsafe { self.tail.unsync_load() }; // only the producer can change tail
>>>>>>> 3d1427ac

        if unlikely(Self::len(head, tail) == CAPACITY) {
            self.handle_overflow_one(tail, head, batch_receiver, value);

            return;
        }

        unsafe { self.push_unchecked(value, tail) };
    }

    /// Pushes a value to the queue or returns an error.
    ///
    /// # Safety
    ///
    /// It should be called only by the producer.
    #[inline]
    pub unsafe fn producer_maybe_push(&self, value: T) -> Result<(), T> {
<<<<<<< HEAD
        let tail = unsafe { self.tail.unsync_load() }; // only the producer can change tail
        let head = self.head.load(SUSPICIOUS_RELAXED_ACQUIRE);
=======
        let head = self.head.load(Acquire);
        let tail = unsafe { self.tail.unsync_load() }; // only the producer can change tail
>>>>>>> 3d1427ac

        if unlikely(Self::len(head, tail) == CAPACITY) {
            return Err(value);
        }

        debug_assert!(Self::len(head, tail) < CAPACITY);

        unsafe { self.push_unchecked(value, tail) };

        Ok(())
    }

    /// Pushes many values to the queue.
    /// It accepts two slices to allow using ring-based src.
    ///
    /// # Safety
    ///
    /// It should be called only by the producer, and the space is enough.
    #[inline]
    pub unsafe fn producer_push_many_unchecked(&self, first: &[T], last: &[T]) {
        if cfg!(debug_assertions) {
            let head = self.head.load(Acquire);
            let tail = unsafe { self.tail.unsync_load() }; // only the producer can change tail

            debug_assert!(Self::len(head, tail) + first.len() + last.len() <= CAPACITY);
        }

        // It is SPMC, and it is expected that the capacity is enough.

        let mut tail = unsafe { self.tail.unsync_load() }; // only the producer can change tail

        tail = Self::copy_slice(self.buffer_mut_thin_ptr().cast(), tail, first);
        tail = Self::copy_slice(self.buffer_mut_thin_ptr().cast(), tail, last);

        self.tail.store(tail, Release);
    }

    /// Pushes many values to the queue or to the [`BatchReceiver`].
    ///
    /// # Safety
    ///
    /// It should be called only by the producer.
    #[inline]
    pub unsafe fn producer_push_many<BR: BatchReceiver<T>>(
        &self,
        slice: &[T],
        batch_receiver: &BR,
    ) {
<<<<<<< HEAD
        let mut tail = unsafe { self.tail.unsync_load() }; // only the producer can change tail
        let head = self.head.load(SUSPICIOUS_RELAXED_ACQUIRE);
=======
        let head = self.head.load(Acquire);
        let mut tail = unsafe { self.tail.unsync_load() }; // only the producer can change tail
>>>>>>> 3d1427ac

        if unlikely(Self::len(head, tail) + slice.len() > CAPACITY) {
            self.handle_overflow_many(tail, head, batch_receiver, slice);

            return;
        }

        tail = Self::copy_slice(self.buffer_mut_thin_ptr().cast(), tail, slice);

        self.tail.store(tail, Release);
    }

    /// Pushes many values to the queue or returns an error.
    ///
    /// # Safety
    ///
    /// It should be called only by the producer.
    #[inline]
    pub unsafe fn producer_maybe_push_many(&self, slice: &[T]) -> Result<(), ()> {
<<<<<<< HEAD
        let mut tail = unsafe { self.tail.unsync_load() }; // only the producer can change tail
        let head = self.head.load(SUSPICIOUS_RELAXED_ACQUIRE);
=======
        let head = self.head.load(Acquire);
        let mut tail = unsafe { self.tail.unsync_load() }; // only the producer can change tail
>>>>>>> 3d1427ac

        if unlikely(Self::len(head, tail) + slice.len() > CAPACITY) {
            return Err(()); // full
        }

        debug_assert!(Self::len(head, tail) + slice.len() <= CAPACITY);

        tail = Self::copy_slice(self.buffer_mut_thin_ptr().cast(), tail, slice);

        self.tail.store(tail, Release);

        Ok(())
    }

    /// Read the doc at [`Producer::copy_and_commit_if`].
    ///
    /// # Safety
    ///
    /// The called should be the only producer and the safety conditions
    /// from [`Producer::copy_and_commit_if`].
    ///
    /// # Panics
    ///
    /// Read the doc at [`Producer::copy_and_commit_if`].
    unsafe fn producer_copy_and_commit_if<FSuccess, FError>(
        &self,
        left: &[T],
        right: &[T],
        condition: impl FnOnce() -> Result<FSuccess, FError>,
    ) -> Result<FSuccess, FError> {
        debug_assert!(left.len() + right.len() + self.producer_len() <= CAPACITY);

        let mut new_tail = Self::copy_slice(
            self.buffer_mut_thin_ptr().cast(),
            unsafe { self.tail.unsync_load() }, // only the producer can change tail
            right,
        );
        new_tail = Self::copy_slice(
            self.buffer_mut_thin_ptr().cast(),
            new_tail,
            left,
        );

        let should_commit = condition();
        match should_commit {
            Ok(res) => {
                self
                    .tail
                    .store(new_tail, Release);

                Ok(res)
            }
            Err(err) => Err(err),
        }
    }
}

// Consumers
impl<T, const CAPACITY: usize, AtomicWrapper: Deref<Target = LongAtomic> + Default>
    SPMCBoundedQueue<T, CAPACITY, AtomicWrapper>
{
    /// Returns the number of values in the queue.
    #[inline]
    pub fn consumer_len(&self) -> usize {
        loop {
            let head = self.head.load(SUSPICIOUS_RELAXED_ACQUIRE);
            let tail = self.tail.load(SUSPICIOUS_RELAXED_ACQUIRE);
            let len = Self::len(head, tail);

            if unlikely(len > CAPACITY) {
                // Inconsistent state (this thread has been preempted
                // after we have loaded `head`,
                // and before we have loaded `tail`),
                // try again
                continue;
            }

            return len;
        }
    }

    /// Pops many values from the queue to the `dst`.
    /// Returns the number of values popped.
    #[inline]
    pub fn consumer_pop_many(&self, dst: &mut [MaybeUninit<T>]) -> usize {
        let mut head = self.head.load(SUSPICIOUS_RELAXED_ACQUIRE);
        let mut tail = self.tail.load(Acquire);

        loop {
            let available = Self::len(head, tail);
            let n = dst.len().min(available);

            if n == 0 {
                return 0;
            }

            if unlikely(n > CAPACITY) {
                // Inconsistent state (this thread has been preempted
                // after we have loaded `head`,
                // and before we have loaded `tail`),
                // try again

                head = self.head.load(SUSPICIOUS_RELAXED_ACQUIRE);
                tail = self.tail.load(Acquire);

                continue;
            }

            let dst_ptr = dst.as_mut_ptr();
            let head_idx = head as usize % CAPACITY;
            let right = CAPACITY - head_idx;

            // We optimistically copy the values from the buffer into the dst.
            // On CAS failure, we forget the copied values and try again.
            // It is safe because we can concurrently read from the head.

            if n <= right {
                // No wraparound, copy in one shot
                unsafe {
                    ptr::copy_nonoverlapping(self.buffer_thin_ptr().add(head_idx), dst_ptr, n);
                }
            } else {
                unsafe {
                    // Wraparound: copy right half then left half
                    ptr::copy_nonoverlapping(self.buffer_thin_ptr().add(head_idx), dst_ptr, right);
                    ptr::copy_nonoverlapping(self.buffer_thin_ptr(), dst_ptr.add(right), n - right);
                }
            }

            // Now claim ownership
            // CAS is strong because we don't want to recopy the values
            match self.head.compare_exchange(
                head,
                head.wrapping_add(n as LongNumber),
                Release,
                Relaxed,
            ) {
                Ok(_) => return n,
                Err(actual_head) => {
                    // CAS failed, forget read values (they're MaybeUninit, so it's fine)
                    // But don't try to drop, just retry

                    head = actual_head;
                    tail = self.tail.load(Acquire);
                }
            }
        }
    }

    /// Steals many values from the consumer to the `dst`.
    /// Returns the number of values stolen.
    ///
    /// # Panics
    ///
    /// If `dst` is not empty.
    pub fn steal_into(&self, dst: &impl crate::single_producer::SingleProducer<T>) -> usize {
        if cfg!(debug_assertions) {
            assert!(
                dst.is_empty(),
                "steal_into should not be called when dst is not empty"
            );
        }

        let mut src_head = self.head.load(SUSPICIOUS_RELAXED_ACQUIRE);

        loop {
            let src_tail = self.tail.load(Acquire);
            let n = Self::len(src_head, src_tail) / 2;

            if n > CAPACITY / 2 {
                // Inconsistent state (this thread has been preempted
                // after we have loaded `src_head`,
                // and before we have loaded `src_tail`),
                // try again

                src_head = self.head.load(SUSPICIOUS_RELAXED_ACQUIRE);

                continue;
            }

            if !cfg!(feature = "always_steal") && n < 4 || n == 0 {
                // we don't steal less than 4 by default
                // because else we may lose more because of cache locality and NUMA awareness
                return 0;
            }

            let src_head_idx = src_head as usize % CAPACITY;

            let (src_right, src_left): (&[T], &[T]) = unsafe {
                let right_occupied = CAPACITY - src_head_idx;
                if n <= right_occupied {
                    (
                        slice::from_raw_parts(self.buffer_thin_ptr().add(src_head_idx).cast(), n),
                        &[],
                    )
                } else {
                    (
                        slice::from_raw_parts(
                            self.buffer_thin_ptr().add(src_head_idx).cast(),
                            right_occupied,
                        ),
                        slice::from_raw_parts(self.buffer_thin_ptr().cast(), n - right_occupied),
                    )
                }
            };

            let cas_closure = || {
                // CAS is strong because we don't want to recopy the values
                self.head.compare_exchange(
                    src_head,
                    src_head.wrapping_add(n as LongNumber),
                    Release,
                    Relaxed,
                )
            };

            // CAS is strong because we don't want to recopy the values
            let res = unsafe { dst.copy_and_commit_if(src_right, src_left, cas_closure) };

            match res {
                Ok(_) => {
                    return n;
                }
                Err(current_head) => {
                    // another thread has read the same values, full retry
                    src_head = current_head;
                }
            }
        }
    }
}

impl<T, const CAPACITY: usize, AtomicWrapper: Deref<Target = LongAtomic> + Default> Default
    for SPMCBoundedQueue<T, CAPACITY, AtomicWrapper>
{
    fn default() -> Self {
        Self::new()
    }
}

unsafe impl<T, const CAPACITY: usize, AtomicWrapper> Sync
    for SPMCBoundedQueue<T, CAPACITY, AtomicWrapper>
where
    AtomicWrapper: Deref<Target = LongAtomic> + Default,
{
}

#[allow(clippy::non_send_fields_in_send_ty, reason = "We guarantee it is Send")]
unsafe impl<T, const CAPACITY: usize, AtomicWrapper> Send
    for SPMCBoundedQueue<T, CAPACITY, AtomicWrapper>
where
    AtomicWrapper: Deref<Target = LongAtomic> + Default,
{
}

impl<T, const CAPACITY: usize, AtomicWrapper> Drop for SPMCBoundedQueue<T, CAPACITY, AtomicWrapper>
where
    AtomicWrapper: Deref<Target = LongAtomic> + Default,
{
    fn drop(&mut self) {
        // While dropping, there is no concurrency

        if needs_drop::<T>() {
            let mut head = unsafe { self.head.unsync_load() };
            let tail = unsafe { self.tail.unsync_load() };

            while head != tail {
                unsafe {
                    ptr::drop_in_place(
                        self.buffer_thin_ptr()
                            .add(head as usize % CAPACITY)
                            .cast::<T>()
                            .cast_mut(),
                    );
                }

                head = head.wrapping_add(1);
            }
        }
    }
}

/// Generates SPMC producer and consumer.
macro_rules! generate_spmc_producer_and_consumer {
    ($producer_name:ident, $consumer_name:ident, $atomic_wrapper:ty) => {
        /// The producer of the [`SPMCBoundedQueue`].
        pub struct $producer_name<T, const CAPACITY: usize> {
            inner: LightArc<SPMCBoundedQueue<T, CAPACITY, $atomic_wrapper>>,
            _non_sync: PhantomData<*const ()>,
        }

        impl<T: Send, const CAPACITY: usize> $crate::Producer<T> for $producer_name<T, CAPACITY> {
            #[inline]
            fn capacity(&self) -> usize {
                CAPACITY as usize
            }

            #[inline]
            fn len(&self) -> usize {
                unsafe { self.inner.producer_len() }
            }

            #[inline]
<<<<<<< HEAD
=======
            fn push<BR: BatchReceiver<T>>(&self, value: T, batch_receiver: &BR) {
                unsafe { self.inner.producer_push(value, batch_receiver) };
            }

            #[inline]
>>>>>>> 3d1427ac
            fn maybe_push(&self, value: T) -> Result<(), T> {
                unsafe { self.inner.producer_maybe_push(value) }
            }

            #[inline]
            unsafe fn push_many_unchecked(&self, first: &[T], last: &[T]) {
                unsafe { self.inner.producer_push_many_unchecked(first, last) };
            }

            #[inline]
            unsafe fn maybe_push_many(&self, slice: &[T]) -> Result<(), ()> {
                unsafe { self.inner.producer_maybe_push_many(slice) }
            }
        }

<<<<<<< HEAD
=======
            #[inline]
            unsafe fn push_many<BR: BatchReceiver<T>>(
                &self,
                slice: &[T],
                batch_receiver: &BR,
            ) {
                unsafe { self.inner.producer_push_many(slice, batch_receiver) };
            }
        }

>>>>>>> 3d1427ac
        impl<T: Send, const CAPACITY: usize> $crate::LockFreeProducer<T> for $producer_name<T, CAPACITY> {
            unsafe fn lock_free_maybe_push_many(&self, slice: &[T]) -> Result<(), LockFreePushManyErr> {
                unsafe { self.maybe_push_many(slice).map_err(|_| LockFreePushManyErr::NotEnoughSpace) }
            }

            fn lock_free_maybe_push(&self, value: T) -> Result<(), LockFreePushErr<T>> {
                self.maybe_push(value).map_err(|value| LockFreePushErr::Full(value))
            }
        }

        impl<T: Send, const CAPACITY: usize> $crate::single_producer::SingleProducer<T> for $producer_name<T, CAPACITY> {
            #[inline]
            unsafe fn copy_and_commit_if<F, FSuccess, FError>(
                &self,
                right: &[T],
                left: &[T],
                f: F
            ) -> Result<FSuccess, FError>
            where
                F: FnOnce() -> Result<FSuccess, FError>
            {
                unsafe { self.inner.producer_copy_and_commit_if(right, left, f) }
            }
        }

        impl<T: Send, const CAPACITY: usize> $crate::single_producer::SingleLockFreeProducer<T> for $producer_name<T, CAPACITY> {}
<<<<<<< HEAD

        impl<T: Send, const CAPACITY: usize> $crate::multi_consumer::MultiConsumerSpawner<T> for $producer_name<T, CAPACITY> {
            fn spawn_multi_consumer(&self) -> impl $crate::multi_consumer::MultiConsumer<T> {
                 $consumer_name {
                    inner: self.inner.clone(),
                    _non_sync: PhantomData,
                }
            }
        }

=======

        impl<T: Send, const CAPACITY: usize> $crate::multi_consumer::MultiConsumerSpawner<T> for $producer_name<T, CAPACITY> {
            fn spawn_multi_consumer(&self) -> impl $crate::multi_consumer::MultiConsumer<T> {
                 $consumer_name {
                    inner: self.inner.clone(),
                    _non_sync: PhantomData,
                }
            }
        }

>>>>>>> 3d1427ac
        impl<T: Send, const CAPACITY: usize> $crate::multi_consumer::MultiLockFreeConsumerSpawner<T> for $producer_name<T, CAPACITY> {
            fn spawn_multi_lock_free_consumer(&self) -> impl $crate::multi_consumer::MultiLockFreeConsumer<T> {
                $consumer_name {
                    inner: self.inner.clone(),
                    _non_sync: PhantomData,
                }
            }
        }

        impl<T: Send, const CAPACITY: usize> $crate::spmc_producer::SPMCProducer<T> for $producer_name<T, CAPACITY> {
            #[inline]
<<<<<<< HEAD
            unsafe fn push_many<BR: BatchReceiver<T>>(
                &self,
                slice: &[T],
                batch_receiver: &BR,
            ) {
                unsafe { self.inner.producer_push_many(slice, batch_receiver) };
            }

            #[inline]
            fn push<BR: BatchReceiver<T>>(&self, value: T, batch_receiver: &BR) {
                unsafe { self.inner.producer_push(value, batch_receiver) };
            }

            #[inline]
=======
>>>>>>> 3d1427ac
            fn pop(&self) -> Option<T> {
                unsafe { self.inner.producer_pop() }
            }

            #[inline]
            fn pop_many(&self, dst: &mut [MaybeUninit<T>]) -> usize {
                unsafe { self.inner.producer_pop_many(dst) }
            }
        }

<<<<<<< HEAD
        impl<T: Send, const CAPACITY: usize> $crate::spmc_producer::SPMCLockFreeProducer for $producer_name<T, CAPACITY> {
            unsafe fn lock_free_push_many<BR: LockFreeBatchReceiver<T>>(
                &self,
                slice: &[T],
                batch_receiver: &BR
            ) -> Result<(), ()> {
                unsafe { self.inner.producer_lock_free_push_many(slice, batch_receiver) }
            }

            fn lock_free_push<BR: LockFreeBatchReceiver<T>>(&self, value: T, batch_receiver: &BR) -> Result<(), T> {
                unsafe { self.inner.producer_lock_free_push(slice, batch_receiver) }
            }

            fn lock_free_pop_many(&self, dst: &mut [MaybeUninit<T>]) -> (usize, bool) {
                unsafe { (self.inner.producer_pop_many(dst), false) }
            }

            fn lock_free_pop(&self) -> Result<T, LockFreePopErr> {
                unsafe { self.inner.producer_pop().ok_or(LockFreePopErr::Empty) }
            }
        }

=======
>>>>>>> 3d1427ac
        unsafe impl<T: Send, const CAPACITY: usize> Send for $producer_name<T, CAPACITY> {}

        /// The consumer of the [`SPMCBoundedQueue`].
        pub struct $consumer_name<T, const CAPACITY: usize> {
            inner: LightArc<SPMCBoundedQueue<T, CAPACITY, $atomic_wrapper>>,
            _non_sync: PhantomData<*const ()>,
        }

        impl<T: Send, const CAPACITY: usize> $crate::Consumer<T> for $consumer_name<T, CAPACITY> {
            #[inline]
            fn capacity(&self) -> usize {
                CAPACITY as usize
            }

            #[inline]
            fn len(&self) -> usize {
                self.inner.consumer_len()
            }

            #[inline]
            fn pop_many(&self, dst: &mut [MaybeUninit<T>]) -> usize {
                self.inner.consumer_pop_many(dst)
            }

            #[inline(never)]
            fn steal_into(&self, dst: &impl Producer<T>) -> usize {
                self.inner.steal_into(dst)
            }
        }

        impl<T: Send, const CAPACITY: usize> $crate::LockFreeConsumer<T> for $consumer_name<T, CAPACITY> {
            #[inline]
            unsafe fn lock_free_pop_many(&self, dst: &mut [MaybeUninit<T>]) -> (usize, bool) {
                (self.pop_many(dst), false)
            }

            #[inline]
            unsafe fn lock_free_pop(&self) -> Result<T, LockFreePopErr> {
                self.pop().ok_or(LockFreePopErr::Empty)
            }

            #[inline(never)]
            fn lock_free_steal(&self, dst: &impl Producer<T>) -> (usize, bool) {
                (self.steal_into(dst), false)
            }
        }

        impl<T: Send, const CAPACITY: usize> $crate::multi_consumer::MultiConsumer<T> for $consumer_name<T, CAPACITY> {}

        impl<T: Send, const CAPACITY: usize> $crate::multi_consumer::MultiLockFreeConsumer<T> for $consumer_name<T, CAPACITY> {}

        impl<T, const CAPACITY: usize> Clone for $consumer_name<T, CAPACITY> {
            fn clone(&self) -> Self {
                Self {
                    inner: self.inner.clone(),
                    _non_sync: PhantomData,
                }
            }
        }

        unsafe impl<T: Send, const CAPACITY: usize> Send for $consumer_name<T, CAPACITY> {}
    };

    ($producer_name:ident, $consumer_name:ident) => {
        generate_spmc_producer_and_consumer!(
            $producer_name,
            $consumer_name,
            NotCachePaddedLongAtomic
        );
    };
}

generate_spmc_producer_and_consumer!(SPMCProducer, SPMCConsumer);

/// Creates a new single-producer, multi-consumer queue with the given capacity.
/// Returns [`producer`](SPMCProducer) and [`consumer`](SPMCConsumer).
///
/// It accepts the capacity as a const generic parameter.
/// We recommend using a power of two.
///
/// The producer __should__ be only one while consumers can be cloned.
/// If you want to use more than one producer, don't use this queue.
///
/// If you want to use only one consumer, look at the single-producer, single-consumer queue.
///
/// # Bounded queue vs. [`unbounded queue`](crate::spmc::new_unbounded)
///
/// - [`maybe_push`](Producer::maybe_push), [`maybe_push_many`](Producer::maybe_push_many)
///   can return an error only for `bounded` queue.
/// - [`push`](Producer::push), [`push_many`](Producer::push_many)
///   writes to the [`BatchReceiver`] only for `bounded` queue.
/// - [`Consumer::steal_into`] and [`Consumer::pop_many`] can pop zero values even if the source
///   queue is not empty for `unbounded` queue.
/// - [`Consumer::capacity`] and [`Consumer::len`] can return old values for `unbounded` queue.
/// - All methods of `bounded` queue work much faster than all methods of `unbounded` queue.
///
/// # Cache padding
///
/// Cache padding can improve the performance of the queue many times, but it also requires
/// much more memory (likely 128 or 256 more bytes for the queue).
/// If you can sacrifice some memory for the performance, use [`new_cache_padded_bounded`].
///
/// # Examples
///
/// ```
/// use parcoll::spmc::new_bounded;
/// use parcoll::{Consumer, Producer};
///
/// let (mut producer, mut consumer) = new_bounded::<_, 256>();
/// let consumer2 = consumer.clone(); // You can clone the consumer
///
/// producer.maybe_push(1).unwrap();
/// producer.maybe_push(2).unwrap();
///
/// let mut slice = [std::mem::MaybeUninit::uninit(); 3];
/// let popped = consumer.pop_many(&mut slice);
///
/// assert_eq!(popped, 2);
/// assert_eq!(unsafe { slice[0].assume_init() }, 1);
/// assert_eq!(unsafe { slice[1].assume_init() }, 2);
/// ```
pub fn new_bounded<T, const CAPACITY: usize>(
) -> (SPMCProducer<T, CAPACITY>, SPMCConsumer<T, CAPACITY>) {
    let queue = LightArc::new(SPMCBoundedQueue::new());

    (
        SPMCProducer {
            inner: queue.clone(),
            _non_sync: PhantomData,
        },
        SPMCConsumer {
            inner: queue,
            _non_sync: PhantomData,
        },
    )
}

generate_spmc_producer_and_consumer!(
    CachePaddedSPMCProducer,
    CachePaddedSPMCConsumer,
    CachePaddedLongAtomic
);

/// Creates a new single-producer, multi-consumer queue with the given capacity.
/// Returns [`producer`](CachePaddedSPMCProducer) and [`consumer`](CachePaddedSPMCConsumer).
///
/// It accepts the capacity as a const generic parameter.
/// We recommend using a power of two.
///
/// The producer __should__ be only one while consumers can be cloned.
/// If you want to use more than one producer, don't use this queue.
///
/// If you want to use only one consumer, look at the single-producer, single-consumer queue.
///
/// # Bounded queue vs. [`unbounded queue`](crate::spmc::new_unbounded)
///
/// - [`maybe_push`](Producer::maybe_push), [`maybe_push_many`](Producer::maybe_push_many)
///   can return an error only for `bounded` queue.
/// - [`push`](Producer::push), [`push_many`](Producer::push_many)
///   writes to the [`BatchReceiver`] only for `bounded` queue.
/// - [`Consumer::steal_into`] and [`Consumer::pop_many`] can pop zero values even if the source
///   queue is not empty for `unbounded` queue.
/// - [`Consumer::capacity`] and [`Consumer::len`] can return old values for `unbounded` queue.
/// - All methods of `bounded` queue work much faster than all methods of `unbounded` queue.
///
/// # Cache padding
///
/// Cache padding can improve the performance of the queue many times, but it also requires
/// much more memory (likely 128 or 256 more bytes for the queue).
/// If you can't sacrifice some memory for the performance, use [`new_bounded`].
///
/// # Examples
///
/// ```
/// use parcoll::spmc::new_bounded;
/// use parcoll::{Consumer, Producer};
///
/// let (mut producer, mut consumer) = new_bounded::<_, 256>();
/// let consumer2 = consumer.clone(); // You can clone the consumer
///
/// producer.maybe_push(1).unwrap();
/// producer.maybe_push(2).unwrap();
///
/// let mut slice = [std::mem::MaybeUninit::uninit(); 3];
/// let popped = consumer.pop_many(&mut slice);
///
/// assert_eq!(popped, 2);
/// assert_eq!(unsafe { slice[0].assume_init() }, 1);
/// assert_eq!(unsafe { slice[1].assume_init() }, 2);
/// ```
pub fn new_cache_padded_bounded<T, const CAPACITY: usize>() -> (
    CachePaddedSPMCProducer<T, CAPACITY>,
    CachePaddedSPMCConsumer<T, CAPACITY>,
) {
    let queue = LightArc::new(SPMCBoundedQueue::new());

    (
        CachePaddedSPMCProducer {
            inner: queue.clone(),
            _non_sync: PhantomData,
        },
        CachePaddedSPMCConsumer {
            inner: queue,
            _non_sync: PhantomData,
        },
    )
}

#[cfg(test)]
mod tests {
    use super::*;
    use crate::mutex_vec_queue::MutexVecQueue;
    use std::collections::VecDeque;
    use crate::{Consumer, Producer};
<<<<<<< HEAD
    use crate::single_producer::SingleProducer;
=======
>>>>>>> 3d1427ac
    use crate::spmc_producer::SPMCProducer;

    const CAPACITY: usize = 256;

    #[test]
    fn test_spmc_bounded_size() {
        let queue = SPMCBoundedQueue::<u8, CAPACITY>::new();

        assert_eq!(
            size_of_val(&queue),
            CAPACITY + size_of::<LongAtomic>() * 2
        );

        let cache_padded_queue = SPMCBoundedQueue::<u8, CAPACITY, CachePaddedLongAtomic>::new();

        assert_eq!(
            size_of_val(&cache_padded_queue),
            size_of::<CachePaddedLongAtomic>() * 2 + CAPACITY
        );
    }

    #[test]
    fn test_spmc_bounded_seq_insertions() {
        let global_queue = MutexVecQueue::new();
        let (producer, _) = new_bounded::<_, CAPACITY>();

        for i in 0..CAPACITY * 100 {
            producer.push(i, &global_queue);
        }

        let (mut new_producer, _) = new_bounded::<_, CAPACITY>();

        global_queue
            .move_batch_to_producer(&mut new_producer, producer.capacity() - producer.len());

        assert_eq!(
            producer.len() + new_producer.len() + global_queue.len(),
            CAPACITY * 100
        );

        for _ in 0..producer.len() {
            assert!(producer.pop().is_some());
        }

        for _ in 0..new_producer.len() {
            assert!(new_producer.pop().is_some());
        }
    }

    #[test]
    fn test_spmc_bounded_stealing() {
        const TRIES: usize = 10;

        let global_queue = MutexVecQueue::new();
        let (producer1, consumer) = new_bounded::<_, CAPACITY>();
        let (mut producer2, _) = new_bounded::<_, CAPACITY>();

        let mut stolen = VecDeque::new();

        for _ in 0..TRIES * 2 {
            for i in 0..CAPACITY / 2 {
                producer1.push(i, &global_queue);
            }

            consumer.steal_into(&mut producer2);

            while let Some(task) = producer2.pop() {
                stolen.push_back(task);
            }

            assert!(global_queue.is_empty());
        }

        assert!(producer2.is_empty());

        let mut count = 0;

        while let Some(_) = producer1.pop() {
            count += 1;
        }

        assert_eq!(count + stolen.len() + global_queue.len(), CAPACITY * TRIES);
    }

    #[test]
    fn test_spmc_bounded_many() {
        const BATCH_SIZE: usize = 30;
        const N: usize = BATCH_SIZE * 100;

        let global_queue = MutexVecQueue::new();
        let (producer, consumer) = new_bounded::<_, CAPACITY>();

        for i in 0..N / BATCH_SIZE / 2 {
            let slice = (0..BATCH_SIZE)
                .map(|j| i * BATCH_SIZE + j)
                .collect::<Vec<_>>();

            unsafe {
                producer.maybe_push_many(&*slice).unwrap();
            }

            let mut slice = [MaybeUninit::uninit(); BATCH_SIZE];
            producer.pop_many(slice.as_mut_slice());

            for j in 0..BATCH_SIZE {
                let index = i * BATCH_SIZE + j;

                assert_eq!(unsafe { slice[j].assume_init() }, index);
            }
        }

        for i in 0..N / BATCH_SIZE / 2 {
            let slice = (0..BATCH_SIZE)
                .map(|j| i * BATCH_SIZE + j)
                .collect::<Vec<_>>();

            unsafe {
                producer.push_many(&*slice, &global_queue);
            }

            assert!(global_queue.is_empty());

            let mut slice = [MaybeUninit::uninit(); BATCH_SIZE];
            consumer.pop_many(slice.as_mut_slice());

            for j in 0..BATCH_SIZE {
                let index = i * BATCH_SIZE + j;

                assert_eq!(unsafe { slice[j].assume_init() }, index);
            }
        }
    }
}<|MERGE_RESOLUTION|>--- conflicted
+++ resolved
@@ -6,27 +6,20 @@
     clippy::cast_possible_truncation,
     reason = "LongNumber should be synonymous to usize"
 )]
+use crate::batch_receiver::{BatchReceiver, LockFreeBatchReceiver, LockFreePushBatchErr};
 use crate::hints::unlikely;
 use crate::light_arc::LightArc;
 use crate::number_types::{
     CachePaddedLongAtomic, LongAtomic, LongNumber, NotCachePaddedLongAtomic,
 };
-<<<<<<< HEAD
-use crate::batch_receiver::{BatchReceiver, LockFreeBatchReceiver};
-=======
-use crate::batch_receiver::BatchReceiver;
->>>>>>> 3d1427ac
+use crate::suspicious_orders::SUSPICIOUS_RELAXED_ACQUIRE;
+use crate::{LockFreePopErr, LockFreePushErr, LockFreePushManyErr};
 use std::marker::PhantomData;
 use std::mem::{needs_drop, MaybeUninit};
 use std::ops::Deref;
 use std::sync::atomic::Ordering::{Acquire, Relaxed, Release};
-use std::{mem, ptr, slice};
-use crate::{LockFreePopErr, LockFreePushErr, LockFreePushManyErr};
-<<<<<<< HEAD
-use crate::suspicious_orders::SUSPICIOUS_RELAXED_ACQUIRE;
-=======
-
->>>>>>> 3d1427ac
+use std::{ptr, slice};
+
 // Don't care about ABA because we can count that 16-bit and 32-bit processors never
 // insert + read (2 ^ 16) - 1 or (2 ^ 32) - 1 values while some consumer is preempted.
 // For 32-bit:
@@ -54,14 +47,15 @@
 /// Functions [`new_bounded`] and [`new_cache_padded_bounded`] allocate the
 /// [`SPMCUnboundedQueue`](crate::spmc::SPMCUnboundedQueue) on the heap in [`LightArc`]
 /// and provide separate producer and consumer.
-/// It hurts the performance if you don't need to allocate the queue separately but improves 
+/// It hurts the performance if you don't need to allocate the queue separately but improves
 /// the readability when you need to separate producer and consumer logic and share them.
 ///
-/// It doesn't implement the [`Producer`] and [`Consumer`] traits because all producer methods
+/// It doesn't implement the [`Producer`](crate::Producer) and [`Consumer`](crate::Consumer)
+/// traits because all producer methods
 /// are unsafe (can be called only by one thread).
 #[repr(C)]
 pub struct SPMCBoundedQueue<
-    T,
+    T: Send,
     const CAPACITY: usize,
     AtomicWrapper: Deref<Target = LongAtomic> + Default = NotCachePaddedLongAtomic,
 > {
@@ -70,7 +64,7 @@
     buffer: [MaybeUninit<T>; CAPACITY],
 }
 
-impl<T, const CAPACITY: usize, AtomicWrapper: Deref<Target = LongAtomic> + Default>
+impl<T: Send, const CAPACITY: usize, AtomicWrapper: Deref<Target = LongAtomic> + Default>
     SPMCBoundedQueue<T, CAPACITY, AtomicWrapper>
 {
     /// Indicates how many elements we are taking from the local queue.
@@ -98,12 +92,12 @@
 
     /// Returns a pointer to the buffer.
     fn buffer_thin_ptr(&self) -> *const MaybeUninit<T> {
-        (&raw const self.buffer) as *const _
+        (&raw const self.buffer).cast()
     }
 
     /// Returns a mutable pointer to the buffer.
     fn buffer_mut_thin_ptr(&self) -> *mut MaybeUninit<T> {
-        (&raw const self.buffer).cast_mut() as *mut _
+        (&raw const self.buffer).cast_mut().cast()
     }
 
     /// Returns the number of elements in the queue.
@@ -114,7 +108,7 @@
 }
 
 // Producer
-impl<T, const CAPACITY: usize, AtomicWrapper: Deref<Target = LongAtomic> + Default>
+impl<T: Send, const CAPACITY: usize, AtomicWrapper: Deref<Target = LongAtomic> + Default>
     SPMCBoundedQueue<T, CAPACITY, AtomicWrapper>
 {
     /// Pushes a slice into the queue. Returns a new tail (not index).
@@ -148,13 +142,8 @@
     /// It should be called only by the producer.
     #[inline]
     pub unsafe fn producer_len(&self) -> usize {
-<<<<<<< HEAD
         let tail = unsafe { self.tail.unsync_load() }; // only the producer can change tail
         let head = self.head.load(SUSPICIOUS_RELAXED_ACQUIRE);
-=======
-        let head = self.head.load(Relaxed);
-        let tail = unsafe { self.tail.unsync_load() }; // only the producer can change tail
->>>>>>> 3d1427ac
 
         Self::len(head, tail)
     }
@@ -167,13 +156,8 @@
     /// It should be called only by the producer.
     #[inline]
     pub unsafe fn producer_pop(&self) -> Option<T> {
-<<<<<<< HEAD
         let tail = unsafe { self.tail.unsync_load() }; // only the producer can change tail
         let mut head = self.head.load(SUSPICIOUS_RELAXED_ACQUIRE);
-=======
-        let mut head = self.head.load(Acquire);
-        let tail = unsafe { self.tail.unsync_load() }; // only the producer can change tail
->>>>>>> 3d1427ac
 
         loop {
             if unlikely(head == tail) {
@@ -209,13 +193,8 @@
     /// It should be called only by the producer.
     #[inline]
     pub unsafe fn producer_pop_many(&self, dst: &mut [MaybeUninit<T>]) -> usize {
-<<<<<<< HEAD
         let tail = unsafe { self.tail.unsync_load() }; // only the producer can change tail
         let mut head = self.head.load(SUSPICIOUS_RELAXED_ACQUIRE);
-=======
-        let mut head = self.head.load(Acquire);
-        let tail = unsafe { self.tail.unsync_load() }; // only the producer can change tail
->>>>>>> 3d1427ac
 
         loop {
             let available = Self::len(head, tail);
@@ -306,17 +285,18 @@
         loop {
             let head_idx = head as usize % CAPACITY;
 
-            let (right, left): (&[MaybeUninit<T>], &[MaybeUninit<T>]) = if head_idx < Self::NUM_VALUES_TAKEN as usize {
-                // we can return only the right half of the queue
-                (
-                    &self.buffer[head_idx..head_idx + Self::NUM_VALUES_TAKEN as usize],
-                    &[],
-                )
-            } else {
-                let left_part_len = head_idx - Self::NUM_VALUES_TAKEN as usize;
-
-                (&self.buffer[head_idx..], &self.buffer[..left_part_len])
-            };
+            let (right, left): (&[MaybeUninit<T>], &[MaybeUninit<T>]) =
+                if head_idx < Self::NUM_VALUES_TAKEN as usize {
+                    // we can return only the right half of the queue
+                    (
+                        &self.buffer[head_idx..head_idx + Self::NUM_VALUES_TAKEN as usize],
+                        &[],
+                    )
+                } else {
+                    let left_part_len = head_idx - Self::NUM_VALUES_TAKEN as usize;
+
+                    (&self.buffer[head_idx..], &self.buffer[..left_part_len])
+                };
 
             // We haven't read the value yet, so we can use `compare_exchange_weak`.
             //If it fails, we calculate two slices and try again; it is not a performance issue.
@@ -328,13 +308,21 @@
             );
 
             match res {
-                Ok(_) => {}
+                Ok(_) => unsafe {
+                    br.push_many_and_one(
+                        &*(ptr::from_ref::<[MaybeUninit<T>]>(left) as *const [T]),
+                        &*(ptr::from_ref::<[MaybeUninit<T>]>(right) as *const [T]),
+                        value,
+                    );
+
+                    return;
+                },
                 Err(new_head) => {
                     head = new_head;
 
-                    if Self::len(head, tail) < Self::NUM_VALUES_TAKEN as usize {
+                    if Self::len(head, tail) < CAPACITY {
                         // Another thread concurrently
-                        // stole from the queue.
+                        // took the value from the queue.
                         // Because we are the one producer,
                         // we can just insert the value (it can't become full before we return).
 
@@ -342,20 +330,8 @@
 
                         return;
                     }
-
-                    continue;
-                }
-            }
-
-            unsafe {
-                br.push_many_and_one(
-                    mem::transmute::<_, &[T]>(left),
-                    mem::transmute::<_, &[T]>(right),
-                    value
-                );
-            }
-
-            return;
+                }
+            }
         }
     }
 
@@ -374,7 +350,81 @@
         loop {
             let head_idx = head as usize % CAPACITY;
 
-            let (right, left): (&[MaybeUninit<T>], &[MaybeUninit<T>]) = if head_idx < Self::NUM_VALUES_TAKEN as usize {
+            let (right, left): (&[MaybeUninit<T>], &[MaybeUninit<T>]) =
+                if head_idx < Self::NUM_VALUES_TAKEN as usize {
+                    // we can return only the right half of the queue
+                    (
+                        &self.buffer[head_idx..head_idx + Self::NUM_VALUES_TAKEN as usize],
+                        &[],
+                    )
+                } else {
+                    let left_part_len = head_idx - Self::NUM_VALUES_TAKEN as usize;
+
+                    (&self.buffer[head_idx..], &self.buffer[..left_part_len])
+                };
+
+            // We haven't read the value yet, so we can use `compare_exchange_weak`.
+            // If it fails, we calculate two slices and try again; it is not a performance issue.
+            let res = self.head.compare_exchange_weak(
+                head,
+                head.wrapping_add(Self::NUM_VALUES_TAKEN),
+                Release,
+                Relaxed,
+            );
+
+            match res {
+                Ok(_) => {
+                    unsafe {
+                        br.push_many_and_slice(
+                            &*(ptr::from_ref::<[MaybeUninit<T>]>(left) as *const [T]),
+                            &*(ptr::from_ref::<[MaybeUninit<T>]>(right) as *const [T]),
+                            slice,
+                        );
+                    }
+
+                    return;
+                }
+                Err(new_head) => {
+                    head = new_head;
+
+                    let len = Self::len(head, tail);
+
+                    if len + slice.len() <= CAPACITY {
+                        // Another thread concurrently
+                        // took values from the queue.
+                        // Because we are the one producer,
+                        // we can just insert the slice (it can't become full before we return).
+
+                        let new_tail =
+                            Self::copy_slice(self.buffer_mut_thin_ptr().cast(), tail, slice);
+                        self.tail.store(new_tail, Release);
+
+                        return;
+                    }
+
+                    continue;
+                }
+            }
+        }
+    }
+
+    /// Likely moves a half of the queue and one value to the [`BatchReceiver`].
+    ///
+    /// It fails if the operation cannot be finished now.
+    #[inline(never)]
+    #[cold]
+    fn handle_lock_free_overflow_one<BR: LockFreeBatchReceiver<T>>(
+        &self,
+        tail: LongNumber,
+        head: LongNumber,
+        br: &BR,
+        value: T,
+    ) -> Result<(), T> {
+        debug_assert!(tail == head.wrapping_add(CAPACITY as LongNumber) && tail > head);
+
+        let head_idx = head as usize % CAPACITY;
+        let (right, left): (&[MaybeUninit<T>], &[MaybeUninit<T>]) =
+            if head_idx < Self::NUM_VALUES_TAKEN as usize {
                 // we can return only the right half of the queue
                 (
                     &self.buffer[head_idx..head_idx + Self::NUM_VALUES_TAKEN as usize],
@@ -386,48 +436,107 @@
                 (&self.buffer[head_idx..], &self.buffer[..left_part_len])
             };
 
-            // We haven't read the value yet, so we can use `compare_exchange_weak`.
-            //If it fails, we calculate two slices and try again; it is not a performance issue.
-            let res = self.head.compare_exchange_weak(
-                head,
-                head.wrapping_add(Self::NUM_VALUES_TAKEN),
-                Release,
-                Relaxed,
-            );
-
-            match res {
-                Ok(_) => {}
-                Err(new_head) => {
-                    head = new_head;
-
-                    let len = Self::len(head, tail);
-
-                    if (len < Self::NUM_VALUES_TAKEN as usize) && len + slice.len() <= CAPACITY {
-                        // Another thread concurrently
-                        // stole from the queue.
-                        // Because we are the one producer,
-                        // we can just insert the slice (it can't become full before we return).
-
-                        let new_tail =
-                            Self::copy_slice(self.buffer_mut_thin_ptr().cast(), tail, slice);
-                        self.tail.store(new_tail, Release);
-
-                        return;
-                    }
-
-                    continue;
-                }
-            }
-
-            unsafe {
-                br.push_many_and_slice(
-                    mem::transmute::<_, &[T]>(left),
-                    mem::transmute::<_, &[T]>(right),
-                    slice
-                );
-            }
-
-            return;
+        let res = unsafe {
+            br.push_many_and_one_and_commit_if(
+                &*(ptr::from_ref::<[MaybeUninit<T>]>(left) as *const [T]),
+                &*(ptr::from_ref::<[MaybeUninit<T>]>(right) as *const [T]),
+                value,
+                || {
+                    self.head.compare_exchange(
+                        head,
+                        head.wrapping_add(Self::NUM_VALUES_TAKEN),
+                        Release,
+                        Relaxed,
+                    )
+                },
+            )
+        };
+
+        match res {
+            Ok(_) => Ok(()),
+            Err(LockFreePushBatchErr::ShouldWait(value)) => Err(value),
+            Err(LockFreePushBatchErr::CondictionIsFalse((value, head))) => {
+                debug_assert!(Self::len(head, tail) < CAPACITY);
+
+                // Another thread concurrently
+                // stole from the queue.
+                // Because we are the one producer,
+                // we can just insert the value
+                // (it can't become full before we return).
+
+                unsafe { self.push_unchecked(value, tail) };
+
+                Ok(())
+            }
+        }
+    }
+
+    /// Likely moves a half of the queue and many values to the [`BatchReceiver`].
+    ///
+    /// It fails if the operation cannot be finished now.
+    #[inline(never)]
+    #[cold]
+    fn handle_lock_free_overflow_many<BR: LockFreeBatchReceiver<T>>(
+        &self,
+        tail: LongNumber,
+        head: LongNumber,
+        br: &BR,
+        slice: &[T],
+    ) -> Result<(), ()> {
+        debug_assert!(tail == head.wrapping_add(CAPACITY as LongNumber) && tail > head);
+
+        let head_idx = head as usize % CAPACITY;
+
+        let (right, left): (&[MaybeUninit<T>], &[MaybeUninit<T>]) =
+            if head_idx < Self::NUM_VALUES_TAKEN as usize {
+                // we can return only the right half of the queue
+                (
+                    &self.buffer[head_idx..head_idx + Self::NUM_VALUES_TAKEN as usize],
+                    &[],
+                )
+            } else {
+                let left_part_len = head_idx - Self::NUM_VALUES_TAKEN as usize;
+
+                (&self.buffer[head_idx..], &self.buffer[..left_part_len])
+            };
+
+        let res = unsafe {
+            br.lock_free_push_many_and_slice_and_commit_if(
+                &*(ptr::from_ref::<[MaybeUninit<T>]>(left) as *const [T]),
+                &*(ptr::from_ref::<[MaybeUninit<T>]>(right) as *const [T]),
+                slice,
+                || {
+                    self.head.compare_exchange(
+                        head,
+                        head.wrapping_add(Self::NUM_VALUES_TAKEN),
+                        Release,
+                        Relaxed,
+                    )
+                },
+            )
+        };
+
+        match res {
+            Ok(_) => Ok(()),
+            Err(LockFreePushBatchErr::ShouldWait(())) => Err(()),
+            Err(LockFreePushBatchErr::CondictionIsFalse(((), head))) => {
+                let len = Self::len(head, tail);
+
+                if len + slice.len() <= CAPACITY {
+                    // Another thread concurrently
+                    // took values from the queue.
+                    // Because we are the one producer,
+                    // we can just insert the slice
+                    // (it can't become full before we return).
+
+                    let new_tail = Self::copy_slice(self.buffer_mut_thin_ptr().cast(), tail, slice);
+                    self.tail.store(new_tail, Release);
+
+                    return Ok(());
+                }
+
+                Ok(())
+            }
         }
     }
 
@@ -437,26 +546,43 @@
     ///
     /// It should be called only by the producer.
     #[inline]
-    pub unsafe fn producer_push<BR: BatchReceiver<T>>(
+    pub unsafe fn producer_push<BR: BatchReceiver<T>>(&self, value: T, batch_receiver: &BR) {
+        let tail = unsafe { self.tail.unsync_load() }; // only the producer can change tail
+        let head = self.head.load(SUSPICIOUS_RELAXED_ACQUIRE);
+
+        if unlikely(Self::len(head, tail) == CAPACITY) {
+            self.handle_overflow_one(tail, head, batch_receiver, value);
+
+            return;
+        }
+
+        unsafe { self.push_unchecked(value, tail) };
+    }
+
+    /// Pushes a value to the queue or to the [`BatchReceiver`]
+    /// or returns an error if the operation should wait.
+    ///
+    /// # Safety
+    ///
+    /// It should be called only by the producer.
+    #[inline]
+    pub unsafe fn producer_lock_free_push<BR: LockFreeBatchReceiver<T>>(
         &self,
         value: T,
         batch_receiver: &BR,
-    ) {
-<<<<<<< HEAD
+    ) -> Result<(), T> {
         let tail = unsafe { self.tail.unsync_load() }; // only the producer can change tail
         let head = self.head.load(SUSPICIOUS_RELAXED_ACQUIRE);
-=======
-        let head = self.head.load(Acquire);
-        let tail = unsafe { self.tail.unsync_load() }; // only the producer can change tail
->>>>>>> 3d1427ac
 
         if unlikely(Self::len(head, tail) == CAPACITY) {
-            self.handle_overflow_one(tail, head, batch_receiver, value);
-
-            return;
+            self.handle_lock_free_overflow_one(tail, head, batch_receiver, value)?;
+
+            return Ok(());
         }
 
         unsafe { self.push_unchecked(value, tail) };
+
+        Ok(())
     }
 
     /// Pushes a value to the queue or returns an error.
@@ -466,13 +592,8 @@
     /// It should be called only by the producer.
     #[inline]
     pub unsafe fn producer_maybe_push(&self, value: T) -> Result<(), T> {
-<<<<<<< HEAD
         let tail = unsafe { self.tail.unsync_load() }; // only the producer can change tail
         let head = self.head.load(SUSPICIOUS_RELAXED_ACQUIRE);
-=======
-        let head = self.head.load(Acquire);
-        let tail = unsafe { self.tail.unsync_load() }; // only the producer can change tail
->>>>>>> 3d1427ac
 
         if unlikely(Self::len(head, tail) == CAPACITY) {
             return Err(value);
@@ -521,13 +642,8 @@
         slice: &[T],
         batch_receiver: &BR,
     ) {
-<<<<<<< HEAD
         let mut tail = unsafe { self.tail.unsync_load() }; // only the producer can change tail
         let head = self.head.load(SUSPICIOUS_RELAXED_ACQUIRE);
-=======
-        let head = self.head.load(Acquire);
-        let mut tail = unsafe { self.tail.unsync_load() }; // only the producer can change tail
->>>>>>> 3d1427ac
 
         if unlikely(Self::len(head, tail) + slice.len() > CAPACITY) {
             self.handle_overflow_many(tail, head, batch_receiver, slice);
@@ -538,6 +654,34 @@
         tail = Self::copy_slice(self.buffer_mut_thin_ptr().cast(), tail, slice);
 
         self.tail.store(tail, Release);
+    }
+
+    /// Pushes many values to the queue or to the [`BatchReceiver`]
+    /// or returns an error if the operation should wait.
+    ///
+    /// # Safety
+    ///
+    /// It should be called only by the producer.
+    #[inline]
+    pub unsafe fn producer_lock_free_push_many<BR: LockFreeBatchReceiver<T>>(
+        &self,
+        slice: &[T],
+        batch_receiver: &BR,
+    ) -> Result<(), ()> {
+        let mut tail = unsafe { self.tail.unsync_load() }; // only the producer can change tail
+        let head = self.head.load(SUSPICIOUS_RELAXED_ACQUIRE);
+
+        if unlikely(Self::len(head, tail) + slice.len() > CAPACITY) {
+            self.handle_lock_free_overflow_many(tail, head, batch_receiver, slice)?;
+
+            return Ok(());
+        }
+
+        tail = Self::copy_slice(self.buffer_mut_thin_ptr().cast(), tail, slice);
+
+        self.tail.store(tail, Release);
+
+        Ok(())
     }
 
     /// Pushes many values to the queue or returns an error.
@@ -547,13 +691,8 @@
     /// It should be called only by the producer.
     #[inline]
     pub unsafe fn producer_maybe_push_many(&self, slice: &[T]) -> Result<(), ()> {
-<<<<<<< HEAD
         let mut tail = unsafe { self.tail.unsync_load() }; // only the producer can change tail
         let head = self.head.load(SUSPICIOUS_RELAXED_ACQUIRE);
-=======
-        let head = self.head.load(Acquire);
-        let mut tail = unsafe { self.tail.unsync_load() }; // only the producer can change tail
->>>>>>> 3d1427ac
 
         if unlikely(Self::len(head, tail) + slice.len() > CAPACITY) {
             return Err(()); // full
@@ -591,18 +730,12 @@
             unsafe { self.tail.unsync_load() }, // only the producer can change tail
             right,
         );
-        new_tail = Self::copy_slice(
-            self.buffer_mut_thin_ptr().cast(),
-            new_tail,
-            left,
-        );
+        new_tail = Self::copy_slice(self.buffer_mut_thin_ptr().cast(), new_tail, left);
 
         let should_commit = condition();
         match should_commit {
             Ok(res) => {
-                self
-                    .tail
-                    .store(new_tail, Release);
+                self.tail.store(new_tail, Release);
 
                 Ok(res)
             }
@@ -612,7 +745,7 @@
 }
 
 // Consumers
-impl<T, const CAPACITY: usize, AtomicWrapper: Deref<Target = LongAtomic> + Default>
+impl<T: Send, const CAPACITY: usize, AtomicWrapper: Deref<Target = LongAtomic> + Default>
     SPMCBoundedQueue<T, CAPACITY, AtomicWrapper>
 {
     /// Returns the number of values in the queue.
@@ -786,7 +919,7 @@
     }
 }
 
-impl<T, const CAPACITY: usize, AtomicWrapper: Deref<Target = LongAtomic> + Default> Default
+impl<T: Send, const CAPACITY: usize, AtomicWrapper: Deref<Target = LongAtomic> + Default> Default
     for SPMCBoundedQueue<T, CAPACITY, AtomicWrapper>
 {
     fn default() -> Self {
@@ -794,7 +927,7 @@
     }
 }
 
-unsafe impl<T, const CAPACITY: usize, AtomicWrapper> Sync
+unsafe impl<T: Send, const CAPACITY: usize, AtomicWrapper> Sync
     for SPMCBoundedQueue<T, CAPACITY, AtomicWrapper>
 where
     AtomicWrapper: Deref<Target = LongAtomic> + Default,
@@ -802,14 +935,15 @@
 }
 
 #[allow(clippy::non_send_fields_in_send_ty, reason = "We guarantee it is Send")]
-unsafe impl<T, const CAPACITY: usize, AtomicWrapper> Send
+unsafe impl<T: Send, const CAPACITY: usize, AtomicWrapper> Send
     for SPMCBoundedQueue<T, CAPACITY, AtomicWrapper>
 where
     AtomicWrapper: Deref<Target = LongAtomic> + Default,
 {
 }
 
-impl<T, const CAPACITY: usize, AtomicWrapper> Drop for SPMCBoundedQueue<T, CAPACITY, AtomicWrapper>
+impl<T: Send, const CAPACITY: usize, AtomicWrapper> Drop
+    for SPMCBoundedQueue<T, CAPACITY, AtomicWrapper>
 where
     AtomicWrapper: Deref<Target = LongAtomic> + Default,
 {
@@ -840,7 +974,7 @@
 macro_rules! generate_spmc_producer_and_consumer {
     ($producer_name:ident, $consumer_name:ident, $atomic_wrapper:ty) => {
         /// The producer of the [`SPMCBoundedQueue`].
-        pub struct $producer_name<T, const CAPACITY: usize> {
+        pub struct $producer_name<T: Send, const CAPACITY: usize> {
             inner: LightArc<SPMCBoundedQueue<T, CAPACITY, $atomic_wrapper>>,
             _non_sync: PhantomData<*const ()>,
         }
@@ -857,14 +991,6 @@
             }
 
             #[inline]
-<<<<<<< HEAD
-=======
-            fn push<BR: BatchReceiver<T>>(&self, value: T, batch_receiver: &BR) {
-                unsafe { self.inner.producer_push(value, batch_receiver) };
-            }
-
-            #[inline]
->>>>>>> 3d1427ac
             fn maybe_push(&self, value: T) -> Result<(), T> {
                 unsafe { self.inner.producer_maybe_push(value) }
             }
@@ -880,70 +1006,55 @@
             }
         }
 
-<<<<<<< HEAD
-=======
-            #[inline]
-            unsafe fn push_many<BR: BatchReceiver<T>>(
+        impl<T: Send, const CAPACITY: usize> $crate::LockFreeProducer<T>
+            for $producer_name<T, CAPACITY>
+        {
+            unsafe fn lock_free_maybe_push_many(
                 &self,
                 slice: &[T],
-                batch_receiver: &BR,
-            ) {
-                unsafe { self.inner.producer_push_many(slice, batch_receiver) };
-            }
-        }
-
->>>>>>> 3d1427ac
-        impl<T: Send, const CAPACITY: usize> $crate::LockFreeProducer<T> for $producer_name<T, CAPACITY> {
-            unsafe fn lock_free_maybe_push_many(&self, slice: &[T]) -> Result<(), LockFreePushManyErr> {
-                unsafe { self.maybe_push_many(slice).map_err(|_| LockFreePushManyErr::NotEnoughSpace) }
+            ) -> Result<(), LockFreePushManyErr> {
+                unsafe {
+                    self.inner
+                        .producer_maybe_push_many(slice)
+                        .map_err(|_| LockFreePushManyErr::NotEnoughSpace)
+                }
             }
 
             fn lock_free_maybe_push(&self, value: T) -> Result<(), LockFreePushErr<T>> {
-                self.maybe_push(value).map_err(|value| LockFreePushErr::Full(value))
-            }
-        }
-
-        impl<T: Send, const CAPACITY: usize> $crate::single_producer::SingleProducer<T> for $producer_name<T, CAPACITY> {
+                unsafe {
+                    self.inner
+                        .producer_maybe_push(value)
+                        .map_err(|value| LockFreePushErr::Full(value))
+                }
+            }
+        }
+
+        impl<T: Send, const CAPACITY: usize> $crate::single_producer::SingleProducer<T>
+            for $producer_name<T, CAPACITY>
+        {
             #[inline]
             unsafe fn copy_and_commit_if<F, FSuccess, FError>(
                 &self,
                 right: &[T],
                 left: &[T],
-                f: F
+                f: F,
             ) -> Result<FSuccess, FError>
             where
-                F: FnOnce() -> Result<FSuccess, FError>
+                F: FnOnce() -> Result<FSuccess, FError>,
             {
                 unsafe { self.inner.producer_copy_and_commit_if(right, left, f) }
             }
         }
 
-        impl<T: Send, const CAPACITY: usize> $crate::single_producer::SingleLockFreeProducer<T> for $producer_name<T, CAPACITY> {}
-<<<<<<< HEAD
-
-        impl<T: Send, const CAPACITY: usize> $crate::multi_consumer::MultiConsumerSpawner<T> for $producer_name<T, CAPACITY> {
+        impl<T: Send, const CAPACITY: usize> $crate::single_producer::SingleLockFreeProducer<T>
+            for $producer_name<T, CAPACITY>
+        {
+        }
+
+        impl<T: Send, const CAPACITY: usize> $crate::multi_consumer::MultiConsumerSpawner<T>
+            for $producer_name<T, CAPACITY>
+        {
             fn spawn_multi_consumer(&self) -> impl $crate::multi_consumer::MultiConsumer<T> {
-                 $consumer_name {
-                    inner: self.inner.clone(),
-                    _non_sync: PhantomData,
-                }
-            }
-        }
-
-=======
-
-        impl<T: Send, const CAPACITY: usize> $crate::multi_consumer::MultiConsumerSpawner<T> for $producer_name<T, CAPACITY> {
-            fn spawn_multi_consumer(&self) -> impl $crate::multi_consumer::MultiConsumer<T> {
-                 $consumer_name {
-                    inner: self.inner.clone(),
-                    _non_sync: PhantomData,
-                }
-            }
-        }
-
->>>>>>> 3d1427ac
-        impl<T: Send, const CAPACITY: usize> $crate::multi_consumer::MultiLockFreeConsumerSpawner<T> for $producer_name<T, CAPACITY> {
-            fn spawn_multi_lock_free_consumer(&self) -> impl $crate::multi_consumer::MultiLockFreeConsumer<T> {
                 $consumer_name {
                     inner: self.inner.clone(),
                     _non_sync: PhantomData,
@@ -951,47 +1062,63 @@
             }
         }
 
-        impl<T: Send, const CAPACITY: usize> $crate::spmc_producer::SPMCProducer<T> for $producer_name<T, CAPACITY> {
+        impl<T: Send, const CAPACITY: usize> $crate::multi_consumer::MultiLockFreeConsumerSpawner<T>
+            for $producer_name<T, CAPACITY>
+        {
+            fn spawn_multi_lock_free_consumer(
+                &self,
+            ) -> impl $crate::multi_consumer::MultiLockFreeConsumer<T> {
+                $consumer_name {
+                    inner: self.inner.clone(),
+                    _non_sync: PhantomData,
+                }
+            }
+        }
+
+        impl<T: Send, const CAPACITY: usize> $crate::spmc_producer::SPMCProducer<T>
+            for $producer_name<T, CAPACITY>
+        {
             #[inline]
-<<<<<<< HEAD
-            unsafe fn push_many<BR: BatchReceiver<T>>(
+            unsafe fn push_many<BR: BatchReceiver<T>>(&self, slice: &[T], batch_receiver: &BR) {
+                unsafe { self.inner.producer_push_many(slice, batch_receiver) };
+            }
+
+            #[inline]
+            fn push<BR: BatchReceiver<T>>(&self, value: T, batch_receiver: &BR) {
+                unsafe { self.inner.producer_push(value, batch_receiver) };
+            }
+
+            #[inline]
+            fn pop(&self) -> Option<T> {
+                unsafe { self.inner.producer_pop() }
+            }
+
+            #[inline]
+            fn pop_many(&self, dst: &mut [MaybeUninit<T>]) -> usize {
+                unsafe { self.inner.producer_pop_many(dst) }
+            }
+        }
+
+        impl<T: Send, const CAPACITY: usize> $crate::spmc_producer::SPMCLockFreeProducer<T>
+            for $producer_name<T, CAPACITY>
+        {
+            unsafe fn lock_free_push_many<BR: LockFreeBatchReceiver<T>>(
                 &self,
                 slice: &[T],
                 batch_receiver: &BR,
-            ) {
-                unsafe { self.inner.producer_push_many(slice, batch_receiver) };
-            }
-
-            #[inline]
-            fn push<BR: BatchReceiver<T>>(&self, value: T, batch_receiver: &BR) {
-                unsafe { self.inner.producer_push(value, batch_receiver) };
-            }
-
-            #[inline]
-=======
->>>>>>> 3d1427ac
-            fn pop(&self) -> Option<T> {
-                unsafe { self.inner.producer_pop() }
-            }
-
-            #[inline]
-            fn pop_many(&self, dst: &mut [MaybeUninit<T>]) -> usize {
-                unsafe { self.inner.producer_pop_many(dst) }
-            }
-        }
-
-<<<<<<< HEAD
-        impl<T: Send, const CAPACITY: usize> $crate::spmc_producer::SPMCLockFreeProducer for $producer_name<T, CAPACITY> {
-            unsafe fn lock_free_push_many<BR: LockFreeBatchReceiver<T>>(
+            ) -> Result<(), ()> {
+                unsafe {
+                    self.inner
+                        .producer_lock_free_push_many(slice, batch_receiver)
+                }
+            }
+
+            fn lock_free_push<BR: LockFreeBatchReceiver<T>>(
                 &self,
-                slice: &[T],
-                batch_receiver: &BR
-            ) -> Result<(), ()> {
-                unsafe { self.inner.producer_lock_free_push_many(slice, batch_receiver) }
-            }
-
-            fn lock_free_push<BR: LockFreeBatchReceiver<T>>(&self, value: T, batch_receiver: &BR) -> Result<(), T> {
-                unsafe { self.inner.producer_lock_free_push(slice, batch_receiver) }
+                value: T,
+                batch_receiver: &BR,
+            ) -> Result<(), T> {
+                unsafe { self.inner.producer_lock_free_push(value, batch_receiver) }
             }
 
             fn lock_free_pop_many(&self, dst: &mut [MaybeUninit<T>]) -> (usize, bool) {
@@ -1003,12 +1130,10 @@
             }
         }
 
-=======
->>>>>>> 3d1427ac
         unsafe impl<T: Send, const CAPACITY: usize> Send for $producer_name<T, CAPACITY> {}
 
         /// The consumer of the [`SPMCBoundedQueue`].
-        pub struct $consumer_name<T, const CAPACITY: usize> {
+        pub struct $consumer_name<T: Send, const CAPACITY: usize> {
             inner: LightArc<SPMCBoundedQueue<T, CAPACITY, $atomic_wrapper>>,
             _non_sync: PhantomData<*const ()>,
         }
@@ -1030,33 +1155,39 @@
             }
 
             #[inline(never)]
-            fn steal_into(&self, dst: &impl Producer<T>) -> usize {
+            fn steal_into(&self, dst: &impl $crate::single_producer::SingleProducer<T>) -> usize {
                 self.inner.steal_into(dst)
             }
         }
 
-        impl<T: Send, const CAPACITY: usize> $crate::LockFreeConsumer<T> for $consumer_name<T, CAPACITY> {
+        impl<T: Send, const CAPACITY: usize> $crate::LockFreeConsumer<T>
+            for $consumer_name<T, CAPACITY>
+        {
             #[inline]
-            unsafe fn lock_free_pop_many(&self, dst: &mut [MaybeUninit<T>]) -> (usize, bool) {
-                (self.pop_many(dst), false)
-            }
-
-            #[inline]
-            unsafe fn lock_free_pop(&self) -> Result<T, LockFreePopErr> {
-                self.pop().ok_or(LockFreePopErr::Empty)
+            fn lock_free_pop_many(&self, dst: &mut [MaybeUninit<T>]) -> (usize, bool) {
+                (self.inner.consumer_pop_many(dst), false)
             }
 
             #[inline(never)]
-            fn lock_free_steal(&self, dst: &impl Producer<T>) -> (usize, bool) {
-                (self.steal_into(dst), false)
-            }
-        }
-
-        impl<T: Send, const CAPACITY: usize> $crate::multi_consumer::MultiConsumer<T> for $consumer_name<T, CAPACITY> {}
-
-        impl<T: Send, const CAPACITY: usize> $crate::multi_consumer::MultiLockFreeConsumer<T> for $consumer_name<T, CAPACITY> {}
-
-        impl<T, const CAPACITY: usize> Clone for $consumer_name<T, CAPACITY> {
+            fn lock_free_steal_into(
+                &self,
+                dst: &impl $crate::single_producer::SingleLockFreeProducer<T>,
+            ) -> (usize, bool) {
+                (self.inner.steal_into(dst), false)
+            }
+        }
+
+        impl<T: Send, const CAPACITY: usize> $crate::multi_consumer::MultiConsumer<T>
+            for $consumer_name<T, CAPACITY>
+        {
+        }
+
+        impl<T: Send, const CAPACITY: usize> $crate::multi_consumer::MultiLockFreeConsumer<T>
+            for $consumer_name<T, CAPACITY>
+        {
+        }
+
+        impl<T: Send, const CAPACITY: usize> Clone for $consumer_name<T, CAPACITY> {
             fn clone(&self) -> Self {
                 Self {
                     inner: self.inner.clone(),
@@ -1092,13 +1223,17 @@
 ///
 /// # Bounded queue vs. [`unbounded queue`](crate::spmc::new_unbounded)
 ///
-/// - [`maybe_push`](Producer::maybe_push), [`maybe_push_many`](Producer::maybe_push_many)
+/// - [`maybe_push`](crate::Producer::maybe_push),
+///   [`maybe_push_many`](crate::Producer::maybe_push_many)
 ///   can return an error only for `bounded` queue.
-/// - [`push`](Producer::push), [`push_many`](Producer::push_many)
+/// - [`push`](crate::spmc_producer::SPMCProducer::push),
+///   [`push_many`](crate::spmc_producer::SPMCProducer::push_many)
 ///   writes to the [`BatchReceiver`] only for `bounded` queue.
-/// - [`Consumer::steal_into`] and [`Consumer::pop_many`] can pop zero values even if the source
+/// - [`Consumer::steal_into`](crate::Consumer::steal_into)
+///   and [`Consumer::pop_many`](crate::Consumer::pop_many) can pop zero values even if the source
 ///   queue is not empty for `unbounded` queue.
-/// - [`Consumer::capacity`] and [`Consumer::len`] can return old values for `unbounded` queue.
+/// - [`Consumer::capacity`](crate::Consumer::capacity) and [`Consumer::len`](crate::Consumer::len)
+///   can return old values for `unbounded` queue.
 /// - All methods of `bounded` queue work much faster than all methods of `unbounded` queue.
 ///
 /// # Cache padding
@@ -1126,7 +1261,7 @@
 /// assert_eq!(unsafe { slice[0].assume_init() }, 1);
 /// assert_eq!(unsafe { slice[1].assume_init() }, 2);
 /// ```
-pub fn new_bounded<T, const CAPACITY: usize>(
+pub fn new_bounded<T: Send, const CAPACITY: usize>(
 ) -> (SPMCProducer<T, CAPACITY>, SPMCConsumer<T, CAPACITY>) {
     let queue = LightArc::new(SPMCBoundedQueue::new());
 
@@ -1161,13 +1296,17 @@
 ///
 /// # Bounded queue vs. [`unbounded queue`](crate::spmc::new_unbounded)
 ///
-/// - [`maybe_push`](Producer::maybe_push), [`maybe_push_many`](Producer::maybe_push_many)
+/// - [`maybe_push`](crate::Producer::maybe_push),
+///   [`maybe_push_many`](crate::Producer::maybe_push_many)
 ///   can return an error only for `bounded` queue.
-/// - [`push`](Producer::push), [`push_many`](Producer::push_many)
+/// - [`push`](crate::spmc_producer::SPMCProducer::push),
+///   [`push_many`](crate::spmc_producer::SPMCProducer::push_many)
 ///   writes to the [`BatchReceiver`] only for `bounded` queue.
-/// - [`Consumer::steal_into`] and [`Consumer::pop_many`] can pop zero values even if the source
+/// - [`Consumer::steal_into`](crate::Consumer::steal_into)
+///   and [`Consumer::pop_many`](crate::Consumer::pop_many) can pop zero values even if the source
 ///   queue is not empty for `unbounded` queue.
-/// - [`Consumer::capacity`] and [`Consumer::len`] can return old values for `unbounded` queue.
+/// - [`Consumer::capacity`](crate::Consumer::capacity) and [`Consumer::len`](crate::Consumer::len)
+///   can return old values for `unbounded` queue.
 /// - All methods of `bounded` queue work much faster than all methods of `unbounded` queue.
 ///
 /// # Cache padding
@@ -1195,7 +1334,7 @@
 /// assert_eq!(unsafe { slice[0].assume_init() }, 1);
 /// assert_eq!(unsafe { slice[1].assume_init() }, 2);
 /// ```
-pub fn new_cache_padded_bounded<T, const CAPACITY: usize>() -> (
+pub fn new_cache_padded_bounded<T: Send, const CAPACITY: usize>() -> (
     CachePaddedSPMCProducer<T, CAPACITY>,
     CachePaddedSPMCConsumer<T, CAPACITY>,
 ) {
@@ -1217,13 +1356,9 @@
 mod tests {
     use super::*;
     use crate::mutex_vec_queue::MutexVecQueue;
+    use crate::spmc_producer::{SPMCLockFreeProducer, SPMCProducer};
+    use crate::{Consumer, LockFreeConsumer, LockFreeProducer, Producer};
     use std::collections::VecDeque;
-    use crate::{Consumer, Producer};
-<<<<<<< HEAD
-    use crate::single_producer::SingleProducer;
-=======
->>>>>>> 3d1427ac
-    use crate::spmc_producer::SPMCProducer;
 
     const CAPACITY: usize = 256;
 
@@ -1231,10 +1366,7 @@
     fn test_spmc_bounded_size() {
         let queue = SPMCBoundedQueue::<u8, CAPACITY>::new();
 
-        assert_eq!(
-            size_of_val(&queue),
-            CAPACITY + size_of::<LongAtomic>() * 2
-        );
+        assert_eq!(size_of_val(&queue), CAPACITY + size_of::<LongAtomic>() * 2);
 
         let cache_padded_queue = SPMCBoundedQueue::<u8, CAPACITY, CachePaddedLongAtomic>::new();
 
@@ -1355,4 +1487,126 @@
             }
         }
     }
+
+    #[test]
+    fn test_spmc_lock_free_bounded_seq_insertions() {
+        let global_queue = MutexVecQueue::new();
+        let (producer, _) = new_cache_padded_bounded::<_, CAPACITY>();
+
+        for i in 0..CAPACITY * 100 {
+            producer.lock_free_push(i, &global_queue).unwrap();
+        }
+
+        let (mut new_producer, _) = new_bounded::<_, CAPACITY>();
+
+        global_queue
+            .move_batch_to_producer(&mut new_producer, producer.capacity() - producer.len());
+
+        assert_eq!(
+            producer.len() + new_producer.len() + global_queue.len(),
+            CAPACITY * 100
+        );
+
+        for _ in 0..producer.len() {
+            assert!(producer.lock_free_pop().is_ok());
+        }
+
+        for _ in 0..new_producer.len() {
+            assert!(new_producer.lock_free_pop().is_ok());
+        }
+    }
+
+    #[test]
+    fn test_spmc_lock_free_bounded_stealing() {
+        const TRIES: usize = 10;
+
+        let global_queue = MutexVecQueue::new();
+        let (producer1, consumer) = new_bounded::<_, CAPACITY>();
+        let (mut producer2, _) = new_bounded::<_, CAPACITY>();
+
+        let mut stolen = VecDeque::new();
+
+        for _ in 0..TRIES * 2 {
+            for i in 0..CAPACITY / 2 {
+                producer1.lock_free_push(i, &global_queue).unwrap();
+            }
+
+            assert!(!consumer.lock_free_steal_into(&mut producer2).1);
+
+            while let Ok(task) = producer2.lock_free_pop() {
+                stolen.push_back(task);
+            }
+
+            assert!(global_queue.is_empty());
+        }
+
+        assert!(producer2.is_empty());
+
+        let mut count = 0;
+
+        while let Ok(_) = producer1.lock_free_pop() {
+            count += 1;
+        }
+
+        assert_eq!(count + stolen.len() + global_queue.len(), CAPACITY * TRIES);
+    }
+
+    #[test]
+    fn test_spmc_lock_free_bounded_many() {
+        const BATCH_SIZE: usize = 30;
+        const N: usize = BATCH_SIZE * 100;
+
+        let global_queue = MutexVecQueue::new();
+        let (producer, consumer) = new_bounded::<_, CAPACITY>();
+
+        for i in 0..N / BATCH_SIZE / 2 {
+            let slice = (0..BATCH_SIZE)
+                .map(|j| i * BATCH_SIZE + j)
+                .collect::<Vec<_>>();
+
+            unsafe {
+                producer.lock_free_maybe_push_many(&*slice).unwrap();
+            }
+
+            let mut slice = [MaybeUninit::uninit(); BATCH_SIZE];
+
+            assert_eq!(
+                producer.lock_free_pop_many(slice.as_mut_slice()),
+                (BATCH_SIZE, false)
+            );
+
+            for j in 0..BATCH_SIZE {
+                let index = i * BATCH_SIZE + j;
+
+                assert_eq!(unsafe { slice[j].assume_init() }, index);
+            }
+        }
+
+        for i in 0..N / BATCH_SIZE / 2 {
+            let slice = (0..BATCH_SIZE)
+                .map(|j| i * BATCH_SIZE + j)
+                .collect::<Vec<_>>();
+
+            unsafe {
+                producer
+                    .lock_free_push_many(&*slice, &global_queue)
+                    .unwrap();
+            }
+
+            assert!(global_queue.is_empty());
+
+            let mut slice = [MaybeUninit::uninit(); BATCH_SIZE];
+
+            assert_eq!(
+                producer.lock_free_pop_many(slice.as_mut_slice()),
+                (BATCH_SIZE, false)
+            );
+
+            for j in 0..BATCH_SIZE {
+                let index = i * BATCH_SIZE + j;
+
+                assert_eq!(unsafe { slice[j].assume_init() }, index);
+            }
+        }
+    }
 }